########## Builder stage ##########
FROM python:3.11-slim-bookworm AS builder

# Copy only requirement files for dependency resolution
WORKDIR /deps
COPY requirements.txt .

# Install uv (fast Python package manager) - pinned version and checksum verification
ENV UV_VERSION=0.8.13
ENV UV_URL=https://github.com/astral-sh/uv/releases/download/${UV_VERSION}/uv-x86_64-unknown-linux-gnu.tar.gz
ENV UV_SHA256=8ca3db7b2a3199171cfc0870be1f819cb853ddcec29a5fa28dae30278922b7ba

RUN set -eux; \
    apt-get update; \
    apt-get install -y --no-install-recommends curl ca-certificates; \
    curl -L "$UV_URL" -o uv.tar.gz; \
    echo "$UV_SHA256  uv.tar.gz" | sha256sum -c -; \
    mkdir -p /tmp/uv-extract; \
    tar -xzf uv.tar.gz -C /tmp/uv-extract; \
    # Find the uv binary anywhere inside the extracted tree
    UV_BIN_PATH="$(find /tmp/uv-extract -type f -name uv -perm -u+x | head -n1)"; \
    if [ -z "$UV_BIN_PATH" ]; then echo 'uv binary not found in archive' >&2; exit 1; fi; \
    mv "$UV_BIN_PATH" /usr/local/bin/uv; \
    chmod +x /usr/local/bin/uv; \
    rm -rf uv.tar.gz /tmp/uv-extract; \
    python -m pip install --upgrade pip setuptools wheel; \
<<<<<<< HEAD
    uv pip sync requirements.txt
=======
    # Install dependencies into the system environment (no virtualenv inside container)
    uv pip sync requirements.txt --system
>>>>>>> aba5c065

########## Runtime stage ##########
FROM python:3.11-slim-bookworm AS runtime

# Set the working directory in the container
WORKDIR /app

# Install system dependencies for WeasyPrint (PDF generation)
## NOTE:
##  - Some Debian testing images (trixie/sid) briefly renamed/obsoleted libgdk-pixbuf2.0-0 in favor of split packages.
##  - We pin to the bookworm variant for stability and keep the original package list.
##  - If the package name changes upstream again, add an OR fallback.
RUN set -eux; \
        apt-get update; \
        # Try primary package list; if gdk-pixbuf package name changes, attempt a fallback.
        if ! apt-get install -y --no-install-recommends \
                libpango-1.0-0 libpangocairo-1.0-0 libcairo2 libgdk-pixbuf2.0-0 libffi-dev shared-mime-info; then \
                echo 'Primary install failed, attempting fallback for gdk-pixbuf package name' >&2; \
                apt-get install -y --no-install-recommends \
                    libpango-1.0-0 libpangocairo-1.0-0 libcairo2 libgdk-pixbuf-xlib-2.0-0 libffi-dev shared-mime-info; \
        fi; \
        rm -rf /var/lib/apt/lists/*

# Copy Python site-packages and binaries from builder
COPY --from=builder /usr/local/lib/python3.11/site-packages /usr/local/lib/python3.11/site-packages
COPY --from=builder /usr/local/bin /usr/local/bin

# Copy application source
COPY . .

# Default command
CMD ["python", "src/data_collection/daily_data_collector.py"]<|MERGE_RESOLUTION|>--- conflicted
+++ resolved
@@ -24,12 +24,8 @@
     chmod +x /usr/local/bin/uv; \
     rm -rf uv.tar.gz /tmp/uv-extract; \
     python -m pip install --upgrade pip setuptools wheel; \
-<<<<<<< HEAD
-    uv pip sync requirements.txt
-=======
     # Install dependencies into the system environment (no virtualenv inside container)
     uv pip sync requirements.txt --system
->>>>>>> aba5c065
 
 ########## Runtime stage ##########
 FROM python:3.11-slim-bookworm AS runtime
